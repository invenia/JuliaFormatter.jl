name = "JuliaFormatter"
uuid = "98e50ef6-434e-11e9-1051-2b60c6c9e899"
authors = ["Dominique Luna <dluna132@gmail.com>"]
version = "0.7.2"

[deps]
CSTParser = "00ebfdb7-1f24-5e51-bd34-a7502290713f"
CommonMark = "a80b9123-70ca-4bc0-993e-6e3bcb318db6"
DataStructures = "864edb3b-99cc-5e75-8d2d-829cb0a9cfe8"
Documenter = "e30172f5-a6a5-5a46-863b-614d45cd2de4"
Pkg = "44cfe95a-1eb2-52ea-b672-e2afdf69b78f"
Test = "8dfed614-e22c-5e08-85e1-65c5234f0b40"
Tokenize = "0796e94c-ce3b-5d07-9a54-7f471281c624"

[compat]
CSTParser = "1, 2"
CommonMark = "0.5, 0.6"
<<<<<<< HEAD
DataStructures = "0.17"
Documenter = "0.24, 0.25"
=======
DataStructures = "0.17, 0.18"
Documenter = "0.24"
>>>>>>> 93504f48
Tokenize = "^0.5.5"
julia = "1"<|MERGE_RESOLUTION|>--- conflicted
+++ resolved
@@ -15,12 +15,7 @@
 [compat]
 CSTParser = "1, 2"
 CommonMark = "0.5, 0.6"
-<<<<<<< HEAD
-DataStructures = "0.17"
+DataStructures = "0.17, 0.18"
 Documenter = "0.24, 0.25"
-=======
-DataStructures = "0.17, 0.18"
-Documenter = "0.24"
->>>>>>> 93504f48
 Tokenize = "^0.5.5"
 julia = "1"